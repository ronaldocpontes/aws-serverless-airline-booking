--- conflicted
+++ resolved
@@ -24,12 +24,7 @@
         SemanticVersion: 4.1.0
       Parameters:
         EnableInstantCapture: "false"
-<<<<<<< HEAD
-        SSMParameterPath: !Sub service/payment/stripe/${Stage}
-
-=======
         SSMParameterPath: !Sub service/payment/stripe-secret-key/${Stage}
->>>>>>> fbd68b4b
 
   CollectPayment:
     Type: AWS::Serverless::Function
@@ -72,11 +67,7 @@
   StripePaymentApplicationKeyParameter:
     Type: "AWS::SSM::Parameter"
     Properties: 
-<<<<<<< HEAD
-        Name: !Sub /service/payment/stripe/${Stage}
-=======
         Name: !Sub /service/payment/stripe-secret-key/${Stage}
->>>>>>> fbd68b4b
         Description: Stripe Key for SAR App 
         Type: String
         Value: !Ref StripeKey
