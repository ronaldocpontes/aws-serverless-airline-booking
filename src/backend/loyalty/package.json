{
  "name": "loyalty",
  "version": "1.0.0",
  "description": "Loyalty service to collection airmiles",
  "dependencies": {
    "@types/aws-lambda": "^8.10.26",
    "@types/node": "^12.0.2",
    "@types/uuid": "^3.4.4",
    "aws-sdk": "^2.464.0",
<<<<<<< HEAD
=======
    "aws-sdk-mock": "^4.4.0",
    "tslint": "^5.16.0",
    "typescript": "^3.4.5",
>>>>>>> 597d48bd
    "uuid": "^3.3.2"
  },
  "devDependencies": {
    "@types/jest": "^24.0.13",
    "jest": "^24.8.0",
    "ts-jest": "^24.0.2",
    "ts-loader": "^6.0.2",
    "tslint": "^5.17.0",
    "typescript": "^3.5.1",
    "webpack": "^4.33.0",
    "webpack-cli": "^3.3.3"
  },
  "scripts": {
    "test": "jest",
    "watch": "tsc --watch",
    "build": "tsc --build tsconfig.json",
    "lint": "tslint --project tsconfig.json"
  },
  "repository": {
    "type": "git",
    "url": "git+https://github.com/aws-samples/aws-serverless-airline-booking.git"
  },
  "author": "Simon Thulbourn <thulsimo@amazon.com>",
  "license": "MIT",
  "bugs": {
    "url": "https://github.com/aws-samples/aws-serverless-airline-booking/issues"
  },
  "homepage": "https://github.com/aws-samples/aws-serverless-airline-booking#readme"
}<|MERGE_RESOLUTION|>--- conflicted
+++ resolved
@@ -7,12 +7,8 @@
     "@types/node": "^12.0.2",
     "@types/uuid": "^3.4.4",
     "aws-sdk": "^2.464.0",
-<<<<<<< HEAD
-=======
     "aws-sdk-mock": "^4.4.0",
-    "tslint": "^5.16.0",
     "typescript": "^3.4.5",
->>>>>>> 597d48bd
     "uuid": "^3.3.2"
   },
   "devDependencies": {
