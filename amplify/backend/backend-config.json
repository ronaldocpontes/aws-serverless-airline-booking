--- conflicted
+++ resolved
@@ -1,22 +1,4 @@
 {
-<<<<<<< HEAD
-    "auth": {
-        "cognitoa7d29d9d": {
-            "service": "Cognito",
-            "providerPlugin": "awscloudformation",
-            "dependsOn": []
-        }
-    },
-    "api": {
-        "awsserverlessairline": {
-            "service": "AppSync",
-            "providerPlugin": "awscloudformation",
-            "output": {
-                "securityType": "AMAZON_COGNITO_USER_POOLS"
-            }
-        }
-    }
-=======
 	"auth": {
 		"cognitoa7d29d9d": {
 			"service": "Cognito",
@@ -34,5 +16,4 @@
 		}
 	},
 	"function": {}
->>>>>>> e0bf7158
 }